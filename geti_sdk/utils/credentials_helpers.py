--- conflicted
+++ resolved
@@ -94,12 +94,8 @@
         host_key = "GETI_HOST"
         token_key = "GETI_TOKEN"  # nosec: B105
         username_key = "GETI_USERNAME"
-<<<<<<< HEAD
         password_key = "GETI_PASSWORD"  # nosec: B105
-=======
-        password_key = "GETI_PASSWORD"
         cert_key = "GETI_VERIFY_CERT"
->>>>>>> e9e1120b
 
         retrieval_func = os.environ.get
         env_name = "environment variables"
@@ -107,12 +103,8 @@
         host_key = "HOST"
         token_key = "TOKEN"  # nosec: B105
         username_key = "USERNAME"
-<<<<<<< HEAD
         password_key = "PASSWORD"  # nosec: B105
-=======
-        password_key = "PASSWORD"
         cert_key = "VERIFY_CERT"
->>>>>>> e9e1120b
 
         env_variables = dotenv_values(dotenv_path=env_file_path)
         if not env_variables:
