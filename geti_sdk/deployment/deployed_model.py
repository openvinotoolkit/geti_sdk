--- conflicted
+++ resolved
@@ -349,10 +349,7 @@
             logging.info("Tiling is enabled for this model, initializing Tiler")
             tiler_type = TILER_MAPPING.get(self._domain, None)
             if tiler_type is None:
-<<<<<<< HEAD
-                raise ValueError(
-                    f"Tiling is not supported for domain {self._converter.domain}"
-                )
+                raise ValueError(f"Tiling is not supported for domain {self._domain}")
             # InstanceSegmentationTiler supports a `tile_classifier` model, which is
             # used to filter tiles based on their objectness score. The tile
             # classifier model will be exported to the same directory as the instance
@@ -369,10 +366,6 @@
                 )
                 tiler_arguments.update({"tile_classifier_model": tile_classifier_model})
             self._tiler = tiler_type(**tiler_arguments)
-=======
-                raise ValueError(f"Tiling is not supported for domain {self._domain}")
-            self._tiler = tiler_type(model=model, execution_mode="sync")
->>>>>>> e15c35e2
             self._tiling_enabled = True
 
         # TODO: This is a workaround to fix the issue that causes the output blob name
@@ -591,7 +584,6 @@
             {"explain": explain, "metadata": metadata, "runtime_data": runtime_data},
         )
 
-<<<<<<< HEAD
     def set_asynchronous_callback(
         self, callback_function: Callable[[Prediction, Optional[Any]], None]
     ) -> None:
@@ -603,17 +595,6 @@
         :param callback_function: Function that should be called to handle
             asynchronous inference results. The function should take the following
             input parameters:
-=======
-        # Add optional explainability outputs
-        if explain:
-            if hasattr(postprocessing_results, "feature_vector"):
-                prediction.feature_vector = postprocessing_results.feature_vector
-            result_medium = ResultMedium(name="saliency map", type="saliency map")
-            result_medium.data = self._converter.convert_saliency_map(
-                postprocessing_results, image_shape=image.shape
-            )
-            prediction.maps.append(result_medium)
->>>>>>> e15c35e2
 
              1. The inference results (the Prediction). This is the primary input
              2. Any additional data that will be passed with the infer
@@ -729,18 +710,13 @@
 
         # Add optional explainability outputs
         if explain:
-            if not self._tiling_enabled:
-                saliency_map, repr_vector = self._postprocess_explain_outputs(
-                    inference_results=inference_results, metadata=metadata
-                )
-            else:
-                repr_vector = postprocessing_results.feature_vector
-                saliency_map = postprocessing_results.saliency_map
-
-            prediction.feature_vector = repr_vector
+            if hasattr(postprocessing_results, "feature_vector"):
+                prediction.feature_vector = postprocessing_results.feature_vector
             result_medium = ResultMedium(name="saliency map", type="saliency map")
-            result_medium.data = saliency_map
-            prediction.maps = [result_medium]
+            result_medium.data = self._converter.convert_saliency_map(
+                postprocessing_results, image_shape=metadata["original_shape"]
+            )
+            prediction.maps.append(result_medium)
         return prediction
 
     def infer_queue_full(self) -> bool:
