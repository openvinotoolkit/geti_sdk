--- conflicted
+++ resolved
@@ -201,13 +201,8 @@
                     ]
                     shape = {"type": "POLYGON", "points": points}
                 else:
-<<<<<<< HEAD
-                    logging.info(
-                        f"WARNING: Unsupported annotation type found: "
-=======
                     logging.warning(
                         f"Unsupported annotation type found: "
->>>>>>> b1573b25
                         f"{type(annotation)}. Skipping..."
                     )
                     continue
