# Copyright (C) 2022 Intel Corporation
#
# Licensed under the Apache License, Version 2.0 (the "License");
# you may not use this file except in compliance with the License.
# You may obtain a copy of the License at
#
# http://www.apache.org/licenses/LICENSE-2.0
#
# Unless required by applicable law or agreed to in writing,
# software distributed under the License is distributed on an "AS IS" BASIS,
# WITHOUT WARRANTIES OR CONDITIONS OF ANY KIND, either express or implied.
# See the License for the specific language governing permissions
# and limitations under the License.
import logging
import os
import shutil
import zipfile
from enum import Enum
from typing import Dict, Optional

import requests
from tqdm import tqdm

DEFAULT_COCO_PATH = os.path.join(
    os.path.dirname(os.path.dirname(os.path.dirname(os.path.abspath(__file__)))), "data"
)


class COCOSubset(Enum):
    """
    Enum representing a certain subset of the MS COCO dataset.
    """

    TRAIN2014 = "train2014"
    VAL2014 = "val2014"
    TEST2014 = "test2014"
    TEST2015 = "test2015"
    TRAIN2017 = "train2017"
    VAL2017 = "val2017"
    TEST2017 = "test2017"
    UNLABELED2017 = "unlabeled2017"

    def __str__(self):
        """
        Return string representation of the COCOSubset instance.
        """
        return self.value

    def get_annotations(self) -> Optional[str]:
        """
        Return the name of the annotation folder for the subset, if any.

        :return: String containing the name of the annotation folder for the subset.
            If subset does not have annotations, returns None.
        """
        if self == COCOSubset.VAL2017 or self == COCOSubset.TRAIN2017:
            return "trainval2017"
        elif self == COCOSubset.VAL2014 or self == COCOSubset.TRAIN2014:
            return "trainval2014"
        elif (
            self == COCOSubset.TEST2017
            or self == COCOSubset.TEST2015
            or self == COCOSubset.TEST2014
            or self == COCOSubset.UNLABELED2017
        ):
            return None


def get_proxies(url: str = "") -> Dict[str, str]:
    """
    Determine whether or not to use proxies to attempt to reach a certain url.

    :param url: URL that should be resolved
    :return:
    """
    logging.info(f"Connecting to url {url}...")
    proxies: Dict[str, str] = {}
    try:
        requests.head(url=url, proxies=proxies, timeout=10)
        return proxies
    except requests.exceptions.ConnectionError:
        logging.info(
            "Unable to reach URL for COCO dataset download, attempting to connect "
            "via proxy"
        )
    proxies = {
        "http": "http://proxy-mu.intel.com:911",
        "https": "http://proxy-mu.intel.com:912",
    }
    try:
        requests.head(url=url, proxies=proxies)
        logging.info("Connection succeeded.")
    except requests.exceptions.ConnectionError as error:
        raise ValueError(
            "Unable to resolve URL with any proxy settings, please try to turn off "
            "your VPN connection before attempting again."
        ) from error
    return proxies


def download_file(
    url: str, target_folder: Optional[str], check_valid_archive: bool = False
) -> str:
    """
    Download a file from `url` to a folder on local disk `target_folder`.

    NOTE: If a file with the same name as the file to be downloaded already exists in
        `target_folder`, this function will not download anything. If
        `check_valid_archive` is True, this function not only checks if the target
        file exists but also if it is a valid .zip archive.

    :param url:
    :param target_folder:
    :return: path to the downloaded file
    """
    filename = url.split("/")[-1]
    if target_folder is None:
        target_folder = "data"
    path_to_file = os.path.join(target_folder, filename)
    if os.path.exists(path_to_file) and os.path.isfile(path_to_file):
<<<<<<< HEAD
        logging.info(
            f"File {filename} exists at {path_to_file}. No new data was downloaded."
        )
=======
        if check_valid_archive:
            if not zipfile.is_zipfile(path_to_file):
                print(
                    f"File {filename} exists at {path_to_file}, but is is not a valid "
                    f"archive. Overwriting the existing file."
                )
                shutil.rmtree(path_to_file)
        print(f"File {filename} exists at {path_to_file}. No new data was downloaded.")
>>>>>>> 0170864e
        return path_to_file

    proxies = get_proxies(url)
    logging.info(f"Downloading {filename}...")
    with requests.get(url, stream=True, proxies=proxies) as r:
        if r.status_code != 200:
            r.raise_for_status()
            raise RuntimeError(
                f"Request to {url} failed, returned status code {r.status_code}"
            )
        file_size = int(r.headers.get("Content-Length", 0))
        with tqdm.wrapattr(r.raw, "read", total=file_size, desc="") as r_raw:
            with open(path_to_file, "wb") as f:
                shutil.copyfileobj(r_raw, f)
    logging.info("Download complete.")
    return path_to_file


def ensure_directory_exists(directory_path: str):
    """
    Check that a directory exists at `directory_path`, and if not create it.

    :param directory_path:
    :return:
    """
    if not os.path.exists(directory_path):
        os.makedirs(directory_path)


def directory_has_coco_subset(target_folder: str, coco_subset: COCOSubset) -> bool:
    """
    Check if a certain directory contains a particular subset of the coco dataset.

    :param target_folder: Directory to check
    :param coco_subset: Subset to look for
    :return: True if the directory contains the subset, False otherwise
    """
    if not os.path.exists(target_folder):
        return False
    required_dirs = ["images", "annotations"]
    for directory in required_dirs:
        if directory not in os.listdir(target_folder):
            return False
    image_dir = os.path.join(target_folder, "images")
    subset_image_dir = os.path.join(image_dir, str(coco_subset))
    if not os.path.exists(subset_image_dir):
        return False
    if len(os.listdir(subset_image_dir)) == 0:
        return False
    annotations = coco_subset.get_annotations()
    if annotations is not None:
        annotations_dir_content = os.listdir(os.path.join(target_folder, "annotations"))
        if len(annotations_dir_content) == 0:
            return False
        for filename in annotations_dir_content:
            if f"instances_{str(coco_subset)}" in filename:
                return True
        return False
    return True


def get_coco_dataset_from_path(
    target_folder: str = "data",
    coco_subset: Optional[COCOSubset] = None,
    verbose: bool = False,
) -> str:
    """
    Check if a coco dataset exists in the directory at `target_folder`.
    If no such directory exists, this method will attempt to download the COCO
    dataset to the designated folder.

    :param target_folder: Folder to get the COCO dataset from, or to download the
        dataset into
    :param coco_subset: Optional Subset to download. If passed as None, the script
        will check if any of the coco subsets exists in the folder, and will not
        download any data if at least one subset is found.
    :param verbose: True to print verbose output, False for silent mode
    :return: Path to the COCO dataset
    """
    ensure_directory_exists(target_folder)
    found_subset = None

    if coco_subset is None:
        for subset in COCOSubset:
            if subset.get_annotations() is not None and directory_has_coco_subset(
                target_folder, subset
            ):
                found_subset = subset
                break
        if found_subset is None:
            found_subset = COCOSubset.VAL2017
    else:
        found_subset = coco_subset

    if directory_has_coco_subset(target_folder=target_folder, coco_subset=found_subset):
        if verbose:
            logging.info(
                f"COCO dataset (subset: {str(found_subset)}) found at path "
                f"{target_folder}"
            )
        return target_folder
    else:
        if verbose:
            logging.info(
                f"COCO dataset was not found at path {target_folder}, making an "
                f"attempt to download the data."
            )

    image_url = f"http://images.cocodataset.org/zips/{str(found_subset)}.zip"
    annotations_name = found_subset.get_annotations()
    if annotations_name is not None:
        annotations_url = (
            f"http://images.cocodataset.org/annotations/"
            f"annotations_{annotations_name}.zip"
        )
    else:
        if verbose:
            logging.info(
                f"Unable to download annotations for COCO subset {found_subset}. "
                f"Downloading images only"
            )
        annotations_url = None

    # Download the zip files
    image_zip = download_file(image_url, target_folder, check_valid_archive=True)
    if annotations_url is not None:
        annotations_zip = download_file(
            annotations_url, target_folder, check_valid_archive=True
        )
    else:
        annotations_zip = None

    # Create directories for images and annotations
    image_dir = os.path.join(target_folder, "images")
    ensure_directory_exists(image_dir)
    zip_to_extraction_mapping = {image_zip: image_dir}

    if annotations_zip is not None:
        annotations_dir = os.path.join(target_folder, "annotations")
        ensure_directory_exists(annotations_dir)
        zip_to_extraction_mapping.update({annotations_zip: target_folder})
    else:
        annotations_dir = None

    # Extract images and annotations
    for zipfile_path, target_dir in zip_to_extraction_mapping.items():
        if verbose:
            logging.info(f"Extracting {zipfile_path}...")
        with zipfile.ZipFile(zipfile_path, "r") as zip_ref:
            zip_ref.extractall(target_dir)

    image_subset_names = os.listdir(image_dir)
    if annotations_dir is not None:
        # Remove unused annotations
        for filename in os.listdir(annotations_dir):
            filepath = os.path.join(annotations_dir, filename)
            if "instances" not in filename:
                os.remove(filepath)
                continue
            annotation_subset = os.path.splitext(filename.split("_")[1])[0]
            if annotation_subset not in image_subset_names:
                os.remove(filepath)

    if verbose:
        logging.info("COCO dataset downloaded and extracted successfully.")
    return target_folder


def get_coco_dataset(dataset_path: Optional[str] = None, verbose: bool = False) -> str:
    """
    Check if the COCO dataset is present at the specified path. If not,
    this method will attempt to download the dataset to the path specified.

    If no path is passed, this method will check or create the default path: the
    folder 'data' in the top level of the sc-api-tools package.

    :param dataset_path: Path to check against.
    :param verbose: True to logging.info detailed output, False to check silently
    :return: Path to the COCO dataset
    """
    if dataset_path is None:
        dataset_path = DEFAULT_COCO_PATH
    return get_coco_dataset_from_path(dataset_path, verbose=verbose)<|MERGE_RESOLUTION|>--- conflicted
+++ resolved
@@ -118,20 +118,16 @@
         target_folder = "data"
     path_to_file = os.path.join(target_folder, filename)
     if os.path.exists(path_to_file) and os.path.isfile(path_to_file):
-<<<<<<< HEAD
-        logging.info(
-            f"File {filename} exists at {path_to_file}. No new data was downloaded."
-        )
-=======
         if check_valid_archive:
             if not zipfile.is_zipfile(path_to_file):
-                print(
+                logging.info(
                     f"File {filename} exists at {path_to_file}, but is is not a valid "
                     f"archive. Overwriting the existing file."
                 )
                 shutil.rmtree(path_to_file)
-        print(f"File {filename} exists at {path_to_file}. No new data was downloaded.")
->>>>>>> 0170864e
+        logging.info(
+            f"File {filename} exists at {path_to_file}. No new data was downloaded."
+        )
         return path_to_file
 
     proxies = get_proxies(url)
@@ -309,7 +305,7 @@
     folder 'data' in the top level of the sc-api-tools package.
 
     :param dataset_path: Path to check against.
-    :param verbose: True to logging.info detailed output, False to check silently
+    :param verbose: True to print detailed output, False to check silently
     :return: Path to the COCO dataset
     """
     if dataset_path is None:
